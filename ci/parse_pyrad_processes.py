--- conflicted
+++ resolved
@@ -111,11 +111,7 @@
     returns_dict[header] = list(returns.strip().split('\n'))[1:]
     dic = {'description': " ".join(description.split()),
            'parameters': parse_string_to_dict(attributes),
-<<<<<<< HEAD
-           'returns': returns_dict}
-=======
            'returns': returns.strip()}
->>>>>>> f1181e5a
     return dic
 
 
