name: Test pyrad ARM dev
env:
  MINIMAL_DEPENDENCIES: cython numpy scipy dask netCDF4 xarray
  OPTIONAL_DEPENDENCIES: pyfftw cartopy h5py PyWavelets pandas scikit-image
  TEST_DEPENDENCIES: pytest pytest-cov

on:
  # Triggers the workflow on push or pull request events but only for the master branch
  push:
    branches: [ dev ]
  pull_request:
    branches: [ dev ]

jobs:
  unit_tests:
    name: Unit Tests (${{ matrix.python-version }}, ${{ matrix.os }})
    runs-on: ${{ matrix.os }}

    strategy:
      fail-fast: false
      matrix:
        os: [ "ubuntu-latest" ]
<<<<<<< HEAD
        python-version: [ "3.9"]
=======
        python-version: ["3.9"]
>>>>>>> 00da22bb
      max-parallel: 6

    defaults:
      run:
        shell: bash -l {0}

    steps:
      - uses: actions/checkout@v2
        with:
         submodules: recursive
         ref : dev
      - uses: actions/setup-python@v2
        with:
          python-version: ${{ matrix.python-version }}
      - name: Clone pyart
        uses: actions/checkout@master
        with:
          repository: ARM-DOE/pyart 
          path: pyart
      - name: Clone pyrad-examples
        uses: actions/checkout@master
        with:
          repository: MeteoSwiss/pyrad-examples
          path: pyrad-examples
      - name: Setup Miniconda
        uses: conda-incubator/setup-miniconda@v2.0.0
        with:
          auto-update-conda: true
          python-version: ${{ matrix.python-version }}
          channels: conda-forge
          channel-priority: flexible
          activate-environment: test-environment

      - name: Install dependencies
        env:
          PACKAGES: ${{env.MINIMAL_DEPENDENCIES}} ${{env.OPTIONAL_DEPENDENCIES}} ${{env.TEST_DEPENDENCIES}}
          PYRAD_EXAMPLES_PATH: ${{github.workspace}}/pyrad-examples/
        run: |
          conda install --quiet ${{env.PACKAGES}}
          pip install -U cookiecutter
      - name: Install pyart
        working-directory:  ${{github.workspace}}/pyart/
        run: python -m pip install .
      - name: Install pyrad
        if: matrix.os != 'macos-latest'
        working-directory: ${{github.workspace}}/src/pyrad_proc/
        run: python -m pip install .

      - name: Check imports
        working-directory: ${{github.workspace}}/pyrad-examples/
        run: |
          python -c "import pyrad; print(pyrad.__file__)"
          python -c "from pyrad.flow import main"
      - name: Run tests
        env:
           PYRAD_EXAMPLES_PATH: ${{github.workspace}}/pyrad-examples/
        working-directory: ${{github.workspace}}/src/pyrad_proc/tests/
        run: pytest run_tests_arm.py<|MERGE_RESOLUTION|>--- conflicted
+++ resolved
@@ -20,11 +20,7 @@
       fail-fast: false
       matrix:
         os: [ "ubuntu-latest" ]
-<<<<<<< HEAD
-        python-version: [ "3.9"]
-=======
         python-version: ["3.9"]
->>>>>>> 00da22bb
       max-parallel: 6
 
     defaults:
