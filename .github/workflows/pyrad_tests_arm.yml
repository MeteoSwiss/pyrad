--- conflicted
+++ resolved
@@ -57,11 +57,7 @@
           pip install -U cookiecutter
       - name: Install pyart
         working-directory:  ${{github.workspace}}/pyart/
-<<<<<<< HEAD
-        run: pip install .
-=======
         run: python -m pip install .
->>>>>>> 1743e5e0
       - name: Install pyrad
         if: matrix.os != 'macos-latest'
         working-directory: ${{github.workspace}}/src/pyrad_proc/
