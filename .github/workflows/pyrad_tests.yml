name: Test pyrad
env:
  MINIMAL_DEPENDENCIES: cython numpy scipy dask netCDF4
  OPTIONAL_DEPENDENCIES: pyfftw cartopy h5py PyWavelets pandas scikit-image
  TEST_DEPENDENCIES: pytest pytest-cov

on:
  # Triggers the workflow on push or pull request events but only for the master branch
  push:
    branches: [ gh_actions ]
  pull_request:
    branches: [ gh_actions ]

jobs:
  unit_tests:
    name: Unit Tests (${{ matrix.python-version }}, ${{ matrix.os }})
    runs-on: ${{ matrix.os }}

    strategy:
      fail-fast: false
      matrix:
        os: [ "ubuntu-latest" ]
        python-version: [ "3.6", "3.7" ]
      max-parallel: 6

    defaults:
      run:
        shell: bash -l {0}

    steps:
      - uses: actions/checkout@v2
        with:
         submodules: recursive
      - uses: actions/setup-python@v2
        with:
          python-version: ${{ matrix.python-version }}

      - name: Setup Miniconda
        uses: conda-incubator/setup-miniconda@v2.0.0
        with:
          auto-update-conda: true
          python-version: ${{ matrix.python-version }}
          channels: conda-forge
          channel-priority: flexible
          activate-environment: test-environment

      - name: Install dependencies
        env:
          PACKAGES: ${{env.MINIMAL_DEPENDENCIES}} ${{env.OPTIONAL_DEPENDENCIES}} ${{env.TEST_DEPENDENCIES}}
          PYRAD_EXAMPLES_PATH: ${{github.workspace}}/pyrad-examples/
        run: |
          conda install --quiet ${{env.PACKAGES}}
          pip install -U cookiecutter
      - name: Install pyart
        if: matrix.os != 'macos-latest'
        working-directory: ${{github.workspace}}/src/pyart/
        run: pip install .
      - name: Install pyrad
        if: matrix.os != 'macos-latest'
        working-directory: ${{github.workspace}}/src/pyrad_proc/
        run: pip install .
      - name: Download pyrad-examples
        env:
          PYRAD_EXAMPLES_PATH: ${{github.workspace}}/pyrad-examples/
        working-directory: ${{github.workspace}}/ci
        run: python fetch_pyrad_examples.py

      - name: Check imports
        working-directory: ${{github.workspace}}/pyrad-examples/
        run: |
          python -c "import pyrad; print(pyrad.__file__)"
          python -c "from pyrad.flow import main"
      - name: Run tests
<<<<<<< HEAD
        working-directory: ${{github.workspace}}/src/pyrad_proc/tests/
        run: pytest run_tests.py
=======
        working-directory: ${{github.workspace}}
        run: python3 -m pytest ${{github.workspace}}/src/pyrad_proc/pyrad/test/run_tests.py
>>>>>>> 2b146052
<|MERGE_RESOLUTION|>--- conflicted
+++ resolved
@@ -71,10 +71,5 @@
           python -c "import pyrad; print(pyrad.__file__)"
           python -c "from pyrad.flow import main"
       - name: Run tests
-<<<<<<< HEAD
         working-directory: ${{github.workspace}}/src/pyrad_proc/tests/
         run: pytest run_tests.py
-=======
-        working-directory: ${{github.workspace}}
-        run: python3 -m pytest ${{github.workspace}}/src/pyrad_proc/pyrad/test/run_tests.py
->>>>>>> 2b146052
