#!/usr/bin/env python
"""Pyrad: Python Radar Toolkit

Pyrad is a Python module containing
the utilities that run the MeteoSwiss radar processing framework.
It is designed so that it accepts a growing number of radar data types.
The core of the processing is performed by the module Py-ART.

"""

import os
import shutil
import sys
import re
import subprocess
import glob
import builtins
from datetime import datetime
import getpass
from setuptools import setup, find_packages

DOCLINES = __doc__.split("\n")

CLASSIFIERS = """\
Development Status :: 0 - Prototype
Intended Audience :: Science/Research
Intended Audience :: Developers
License :: OSI Approved :: BSD License
Programming Language :: Python
Programming Language :: Python :: 3
Programming Language :: Python :: 3.6
Programming Language :: Python :: 3.7
Programming Language :: C
Programming Language :: Cython
Topic :: Scientific/Engineering
Topic :: Scientific/Engineering :: Atmospheric Science
Operating System :: POSIX :: Linux
"""


NAME = 'pyrad_mch'
MAINTAINER = "MeteoSwiss Pyrad Developers"
MAINTAINER_EMAIL = "daniel.wolfensberger@meteoswiss.ch"
DESCRIPTION = DOCLINES[0]
LONG_DESCRIPTION = "\n".join(DOCLINES[2:])
URL = "https://github.com/MeteoSwiss/pyrad.git"
DOWNLOAD_URL = "https://github.com/MeteoSwiss/pyrad.git"
LICENSE = 'BSD'
CLASSIFIERS = list(filter(None, CLASSIFIERS.split('\n')))
PLATFORMS = ["Linux"]
MAJOR = 1
MINOR = 3
MICRO = 0
ISRELEASED = True
VERSION = '%d.%d.%d' % (MAJOR, MINOR, MICRO)
SCRIPTS = glob.glob('scripts/*')
COMPILE_DATE_TIME = datetime.utcnow().strftime("%Y-%m-%d %H:%M")
USERNAME = getpass.getuser()


# Return the git revision as a string
def git_version():
    def _minimal_ext_cmd(cmd):
        # construct minimal environment
        env = {}
        for k in ['SYSTEMROOT', 'PATH']:
            v = os.environ.get(k)
            if v is not None:
                env[k] = v
        # LANGUAGE is used on win32
        env['LANGUAGE'] = 'C'
        env['LANG'] = 'C'
        env['LC_ALL'] = 'C'
        out = subprocess.Popen(
            cmd, stdout=subprocess.PIPE, env=env).communicate()[0]
        return out

    try:
        out = _minimal_ext_cmd(['git', 'rev-parse', 'HEAD'])
        GIT_REVISION = out.strip().decode('ascii')
    except OSError as ee:
        GIT_REVISION = "Unknown"

    return GIT_REVISION

# BEFORE importing distutils, remove MANIFEST. distutils doesn't properly
# update it when the contents of directories change.
if os.path.exists('MANIFEST'):
    os.remove('MANIFEST')

# This is a bit hackish: we are setting a global variable so that the main
# pyrad __init__ can detect if it is being loaded by the setup routine, to
# avoid attempting to load components that aren't built yet. While ugly, it's
# a lot more robust than what was previously being used.
builtins.__PYRAD_SETUP__ = True


def write_version_py(filename='pyrad/version.py'):
    cnt = """
# THIS FILE IS GENERATED FROM PYRAD_PROC SETUP.PY
short_version = '%(version)s'
version = '%(version)s'
full_version = '%(full_version)s'
git_revision = '%(git_revision)s'
compile_date_time = '%(compile_date_time)s'
username = '%(username)s'
release = %(isrelease)s

if not release:
    version = full_version
"""
    # Adding the git rev number needs to be done inside write_version_py(),
    # otherwise the import of pyrad.version messes up the build under Python 3.
    FULLVERSION = VERSION
    if os.path.exists('../../.git'):
        GIT_REVISION = git_version()
    elif os.path.exists('pyrad/version.py'):
        # must be a source distribution, use existing version file
        try:
            from pyrad.version import git_revision as GIT_REVISION
        except ImportError:
            raise ImportError("Unable to import git_revision. Try removing "
                              "pyrad/version.py and the build directory "
                              "before building.")
    else:
        GIT_REVISION = "Unknown"

    if not ISRELEASED:
        FULLVERSION += '.dev+' + GIT_REVISION[:7]

    a = open(filename, 'w')
    try:
        a.write(cnt % {'version': VERSION,
                       'full_version': FULLVERSION,
                       'git_revision': GIT_REVISION,
                       'compile_date_time': COMPILE_DATE_TIME,
                       'username': USERNAME,
                       'isrelease': str(ISRELEASED)})
    finally:
        a.close()


def configuration(parent_package='', top_path=None):
    from numpy.distutils.misc_util import Configuration
    config = Configuration(None, parent_package, top_path)
    config.set_options(ignore_setup_xxx_py=True,
                       assume_default_configuration=True,
                       delegate_options_to_subpackages=True,
                       quiet=True)

    config.add_subpackage('pyrad')
    config.add_data_files(('pyrad', '*.txt'))

    return config
<<<<<<< HEAD
print(find_packages(include=['pyrad'], exclude=['docs']))
write_version_py()
setup(
    name=NAME,
    description=DESCRIPTION,
    long_description=LONG_DESCRIPTION,
    author=MAINTAINER,
    author_email=MAINTAINER_EMAIL,
    maintainer=MAINTAINER,
    maintainer_email=MAINTAINER_EMAIL,
    url=URL,
    packages=find_packages(),
    include_package_data=True,
    scripts=SCRIPTS,
    license=LICENSE,
    platforms=PLATFORMS,
    classifiers=CLASSIFIERS,
    version=VERSION,
    zip_safe=False,
    use_scm_version={
        'version_scheme': 'post-release',
        'local_scheme': 'dirty-tag',
    },
)
=======

if __name__ == '__main__':
    write_version_py()
    setup(
        name=NAME,
        description=DESCRIPTION,
        long_description=LONG_DESCRIPTION,
        author=MAINTAINER,
        author_email=MAINTAINER_EMAIL,
        maintainer=MAINTAINER,
        maintainer_email=MAINTAINER_EMAIL,
        url=URL,
        packages=find_packages(),
        include_package_data=True,
        configuration=configuration,
        scripts=SCRIPTS,
        license=LICENSE,
        platforms=PLATFORMS,
        classifiers=CLASSIFIERS,
        version=VERSION,
        zip_safe=False,
        use_scm_version={
            'version_scheme': 'post-release',
            'local_scheme': 'dirty-tag',
        },
    )
>>>>>>> e4c0da8f

<|MERGE_RESOLUTION|>--- conflicted
+++ resolved
@@ -152,32 +152,6 @@
     config.add_data_files(('pyrad', '*.txt'))
 
     return config
-<<<<<<< HEAD
-print(find_packages(include=['pyrad'], exclude=['docs']))
-write_version_py()
-setup(
-    name=NAME,
-    description=DESCRIPTION,
-    long_description=LONG_DESCRIPTION,
-    author=MAINTAINER,
-    author_email=MAINTAINER_EMAIL,
-    maintainer=MAINTAINER,
-    maintainer_email=MAINTAINER_EMAIL,
-    url=URL,
-    packages=find_packages(),
-    include_package_data=True,
-    scripts=SCRIPTS,
-    license=LICENSE,
-    platforms=PLATFORMS,
-    classifiers=CLASSIFIERS,
-    version=VERSION,
-    zip_safe=False,
-    use_scm_version={
-        'version_scheme': 'post-release',
-        'local_scheme': 'dirty-tag',
-    },
-)
-=======
 
 if __name__ == '__main__':
     write_version_py()
@@ -204,5 +178,4 @@
             'local_scheme': 'dirty-tag',
         },
     )
->>>>>>> e4c0da8f
 
