Pending modifications for current code in Pyrad
-----------------------------------------------
- In function process_echo_id: Add condition on differential reflectivity at low reflectivity values. Allow user to select the various thresholds. Add a speckle filter

<<<<<<< HEAD
- Print greek letters nicely in plots

=======
>>>>>>> 67b6fd77
Documentation
-------------
- Complete docstrings in Pyrad to specify the user defined keywords each function accepts. Make sure default values and the input data types are specified in the documentation

- Cookbook

Processing functions to be implemented with highest priority:
-------------------------------------------------------------


Product functions to be implemented with highest priority:
----------------------------------------------------------


Things to check before making it operational:
---------------------------------------------
<|MERGE_RESOLUTION|>--- conflicted
+++ resolved
@@ -1,25 +1,20 @@
-Pending modifications for current code in Pyrad
------------------------------------------------
-- In function process_echo_id: Add condition on differential reflectivity at low reflectivity values. Allow user to select the various thresholds. Add a speckle filter
-
-<<<<<<< HEAD
-- Print greek letters nicely in plots
-
-=======
->>>>>>> 67b6fd77
-Documentation
--------------
-- Complete docstrings in Pyrad to specify the user defined keywords each function accepts. Make sure default values and the input data types are specified in the documentation
-
-- Cookbook
-
-Processing functions to be implemented with highest priority:
--------------------------------------------------------------
-
-
-Product functions to be implemented with highest priority:
-----------------------------------------------------------
-
-
-Things to check before making it operational:
----------------------------------------------
+Pending modifications for current code in Pyrad
+-----------------------------------------------
+- In function process_echo_id: Add condition on differential reflectivity at low reflectivity values. Allow user to select the various thresholds. Add a speckle filter
+
+Documentation
+-------------
+- Complete docstrings in Pyrad to specify the user defined keywords each function accepts. Make sure default values and the input data types are specified in the documentation
+
+- Cookbook
+
+Processing functions to be implemented with highest priority:
+-------------------------------------------------------------
+
+
+Product functions to be implemented with highest priority:
+----------------------------------------------------------
+
+
+Things to check before making it operational:
+---------------------------------------------